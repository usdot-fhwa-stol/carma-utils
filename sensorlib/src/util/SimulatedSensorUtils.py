# Copyright (C) 2023 LEIDOS.
#
# Licensed under the Apache License, Version 2.0 (the "License"); you may not use this file except in compliance with
# the License. You may obtain a copy of the License at http://www.apache.org/licenses/LICENSE-2.0 Unless required by
# applicable law or agreed to in writing, software distributed under the License is distributed on an "AS IS" BASIS,
# WITHOUT WARRANTIES OR CONDITIONS OF ANY KIND, either express or implied. See the License for the specific language
# governing permissions and limitations under the License.

import json

import numpy as np
import yaml
import numpy
import os

from objects.DetectedObject import DetectedObject


class DetectedObjectEncoder(json.JSONEncoder):
    def default(self, obj):
        if isinstance(obj, DetectedObject):

            dict_return = {
                'type': obj.type,
                'confidence': obj.confidence,
                'projString': obj.projString,
                'objectId': obj.objectId,
                'position':{'x': obj.position[0], 'y': obj.position[1], 'z': obj.position[2]},
                'positionCovariance': obj.positionCovariance.tolist(),
                'velocity':{'x': obj.velocity[0], 'y': obj.velocity[1], 'z': obj.velocity[2]},
                'velocityCovariance': obj.velocityCovariance.tolist(),
                'angularVelocity': {'x': obj.angularVelocity[0], 'y': obj.angularVelocity[1], 'z': obj.angularVelocity[2]},
                'angularVelocityCovariance': obj.angularVelocityCovariance.tolist(),
                'size': {'length': obj.size[0], 'height': obj.size[1], 'width': obj.size[2]},
<<<<<<< HEAD
                'timestamp': obj.timestamp,
                'sensorId': obj.sensorId
                #'bounding_box_in_world_coordinate_frame': [array.tolist() for array in obj.bounding_box_in_world_coordinate_frame],            
                #'rotation': obj.rotation.tolist(),        
=======
                'timestamp': (int)(obj.timestamp), #TODO need to fix other instances in cdasim before changing https://github.com/usdot-fhwa-stol/carma-utils/issues/187
                'sensorID': obj.sensorId
                #'bounding_box_in_world_coordinate_frame': [array.tolist() for array in obj.bounding_box_in_world_coordinate_frame],
                #'rotation': obj.rotation.tolist(),
>>>>>>> 5e5f8c7f
                #'carla_actor': str(obj.carla_actor)
            }

            # Convert DetectedObject attributes to dictionary for serialization.
            # np.ndarray objects are converted to lists using the tolist() method.
            return dict_return
        # Handle numpy.ndarray objects
        elif isinstance(obj, np.ndarray):
            return obj.tolist()
        # Fallback to the base class default method for other types.
        return super(DetectedObjectEncoder, self).default(obj)


class SimulatedSensorUtils:
    """
    Generic utilities.
    """

    @staticmethod
    def load_config_from_file(config_filepath):
        """
        Load a yaml config file.
        :param config_filepath: Path to the config file.
        :return: Dictionary containing the configuration.
        """
        with open(config_filepath, "r") as file:
            config = yaml.safe_load(file)
            return config

    @staticmethod
    def serialize_to_json(obj):
        """
        Serialize any object to JSON. Specialized handling is provided for fields of type numpy.ndarray. Generalized
        deserialization is not possible.

        :param obj: Object to serialize.
        :return: JSON string.
        """

        if isinstance(obj, numpy.ndarray):
            return obj.tolist()
        elif isinstance(obj, list):
            data = [SimulatedSensorUtils.serialize_to_json(item) for item in obj]
            return "[" + str.join(",", data) + "]"
        else:
            return json.dumps(obj, cls=DetectedObjectEncoder)<|MERGE_RESOLUTION|>--- conflicted
+++ resolved
@@ -32,17 +32,10 @@
                 'angularVelocity': {'x': obj.angularVelocity[0], 'y': obj.angularVelocity[1], 'z': obj.angularVelocity[2]},
                 'angularVelocityCovariance': obj.angularVelocityCovariance.tolist(),
                 'size': {'length': obj.size[0], 'height': obj.size[1], 'width': obj.size[2]},
-<<<<<<< HEAD
-                'timestamp': obj.timestamp,
+                'timestamp': (int)(obj.timestamp), #TODO need to fix other instances in cdasim before changing https://github.com/usdot-fhwa-stol/carma-utils/issues/187
                 'sensorId': obj.sensorId
-                #'bounding_box_in_world_coordinate_frame': [array.tolist() for array in obj.bounding_box_in_world_coordinate_frame],            
-                #'rotation': obj.rotation.tolist(),        
-=======
-                'timestamp': (int)(obj.timestamp), #TODO need to fix other instances in cdasim before changing https://github.com/usdot-fhwa-stol/carma-utils/issues/187
-                'sensorID': obj.sensorId
                 #'bounding_box_in_world_coordinate_frame': [array.tolist() for array in obj.bounding_box_in_world_coordinate_frame],
                 #'rotation': obj.rotation.tolist(),
->>>>>>> 5e5f8c7f
                 #'carla_actor': str(obj.carla_actor)
             }
 
