# Copyright (C) 2023 LEIDOS.
#
# Licensed under the Apache License, Version 2.0 (the "License"); you may not use this file except in compliance with
# the License. You may obtain a copy of the License at http://www.apache.org/licenses/LICENSE-2.0 Unless required by
# applicable law or agreed to in writing, software distributed under the License is distributed on an "AS IS" BASIS,
# WITHOUT WARRANTIES OR CONDITIONS OF ANY KIND, either express or implied. See the License for the specific language
# governing permissions and limitations under the License.

import json

import numpy as np
import yaml
import numpy
import os

from objects.DetectedObject import DetectedObject


class DetectedObjectEncoder(json.JSONEncoder):
    def default(self, obj):
        if isinstance(obj, DetectedObject):

            dict_return = {
<<<<<<< HEAD
                'type': obj.type,
=======
                'id': obj.id,
                'object_type': obj.object_type,
                'timestamp': obj.timestamp,
                'bounding_box_in_world_coordinate_frame': [array.tolist() for array in
                                                           obj.bounding_box_in_world_coordinate_frame],
                'position': obj.position.tolist(),
                'velocity': obj.velocity.tolist(),
                'rotation': obj.rotation.tolist(),
                'angular_velocity': obj.angular_velocity.tolist(),
                'position_covariance': obj.position_covariance.tolist(),
                'orientation_covariance': obj.orientation_covariance.tolist(),
                'velocity_covariance': obj.velocity_covariance.tolist(),
                'angular_velocity_covariance': obj.angular_velocity_covariance.tolist(),
>>>>>>> 1afeefea
                'confidence': obj.confidence,
                'projString': obj.projString,
                'objectId': obj.objectId,
                'position':{'x': obj.position[0], 'y': obj.position[1], 'z': obj.position[2]},
                'positionCovariance': obj.positionCovariance.tolist(),
                'velocity':{'x': obj.velocity[0], 'y': obj.velocity[1], 'z': obj.velocity[2]},
                'velocityCovariance': obj.velocityCovariance.tolist(),
                'angularVelocity': {'x': obj.angularVelocity[0], 'y': obj.angularVelocity[1], 'z': obj.angularVelocity[2]},
                'angularVelocityCovariance': obj.angularVelocityCovariance.tolist(),
                'size': {'length': obj.size[0], 'height': obj.size[1], 'width': obj.size[2]},
                'timestamp': obj.timestamp,
                'sensorID': obj.sensorId
                #'bounding_box_in_world_coordinate_frame': [array.tolist() for array in obj.bounding_box_in_world_coordinate_frame],            
                #'rotation': obj.rotation.tolist(),        
                #'carla_actor': str(obj.carla_actor)
            }

            # Convert DetectedObject attributes to dictionary for serialization.
            # np.ndarray objects are converted to lists using the tolist() method.
            return dict_return
        # Handle numpy.ndarray objects
        elif isinstance(obj, np.ndarray):
            return obj.tolist()
        # Fallback to the base class default method for other types.
        return super(DetectedObjectEncoder, self).default(obj)


class SimulatedSensorUtils:
    """
    Generic utilities.
    """

    @staticmethod
    def load_config_from_file(config_filepath):
        """
        Load a yaml config file.
        :param config_filepath: Path to the config file.
        :return: Dictionary containing the configuration.
        """
        with open(config_filepath, "r") as file:
            config = yaml.safe_load(file)
            return config

    @staticmethod
    def serialize_to_json(obj):
        """
        Serialize any object to JSON. Specialized handling is provided for fields of type numpy.ndarray. Generalized
        deserialization is not possible.

        :param obj: Object to serialize.
        :return: JSON string.
        """

        if isinstance(obj, numpy.ndarray):
            return obj.tolist()
        elif isinstance(obj, list):
            data = [SimulatedSensorUtils.serialize_to_json(item) for item in obj]
            return "[" + str.join(",", data) + "]"
        else:
            return json.dumps(obj, cls=DetectedObjectEncoder)<|MERGE_RESOLUTION|>--- conflicted
+++ resolved
@@ -21,23 +21,7 @@
         if isinstance(obj, DetectedObject):
 
             dict_return = {
-<<<<<<< HEAD
                 'type': obj.type,
-=======
-                'id': obj.id,
-                'object_type': obj.object_type,
-                'timestamp': obj.timestamp,
-                'bounding_box_in_world_coordinate_frame': [array.tolist() for array in
-                                                           obj.bounding_box_in_world_coordinate_frame],
-                'position': obj.position.tolist(),
-                'velocity': obj.velocity.tolist(),
-                'rotation': obj.rotation.tolist(),
-                'angular_velocity': obj.angular_velocity.tolist(),
-                'position_covariance': obj.position_covariance.tolist(),
-                'orientation_covariance': obj.orientation_covariance.tolist(),
-                'velocity_covariance': obj.velocity_covariance.tolist(),
-                'angular_velocity_covariance': obj.angular_velocity_covariance.tolist(),
->>>>>>> 1afeefea
                 'confidence': obj.confidence,
                 'projString': obj.projString,
                 'objectId': obj.objectId,
