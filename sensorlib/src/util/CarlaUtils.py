# Copyright (C) 2023 LEIDOS.
#
# Licensed under the Apache License, Version 2.0 (the "License"); you may not use this file except in compliance with
# the License. You may obtain a copy of the License at http://www.apache.org/licenses/LICENSE-2.0 Unless required by
# applicable law or agreed to in writing, software distributed under the License is distributed on an "AS IS" BASIS,
# WITHOUT WARRANTIES OR CONDITIONS OF ANY KIND, either express or implied. See the License for the specific language
# governing permissions and limitations under the License.

import carla
import numpy as np
from scipy.spatial.transform import Rotation


class CarlaUtils:
    """
    Generic CARLA utility functions.
    """

    # CARLA semantic tag lookup table
    CarlaCityObjectLabelLookup = dict([(id, name) for name, id in carla.CityObjectLabel.names.items()])

    @staticmethod
    def vector3d_to_numpy(vec):
        """
        Convert a carla.Vector3D to a numpy array.
        :param vec: carla.Vector3D to convert.
        :return: Vector in numpy array form.
        """
        return np.array([vec.x, vec.y, vec.z])

    @staticmethod
    def vector2d_to_numpy(vec):
        """
        Convert a carla.Vector2D to a numpy array.
        :param vec: carla.Vector2D to convert.
        :return: Vector in numpy array form.
        """
        return np.array([vec.x, vec.y])

    @staticmethod
    def get_actor_angular_velocity(carla_actor):
        """
        Get carla.Actor angular velocity in radians per second.
        :param carla_actor: The carla.Actor to obtain data from.
        :return: numpy.array containing angular velocity vector in radians per second.
        """
        angular_velocity_degpersecond = CarlaUtils.vector3d_to_numpy(carla_actor.get_angular_velocity())
        return np.deg2rad(angular_velocity_degpersecond)

    @staticmethod
    def get_actor_rotation_matrix(carla_actor):
        """
        Get the rotation matrix for an actor.
        :param carla_actor: The carla.Actor to obtain data from.
        :return: numpy.array containing the rotation matrix in radians.
        """
        carla_rotation = carla_actor.get_transform().rotation
        rotation_angles_deg = np.array([carla_rotation.roll, carla_rotation.pitch, carla_rotation.yaw])
        rotation_angles = np.deg2rad(rotation_angles_deg)
        rotation_matrix = Rotation.from_euler('xyz', rotation_angles)
        return rotation_matrix.as_dcm()

    @staticmethod
    def get_actor_bounding_box_points(carla_actor):
        """
        Get all corners for an actor's bounding box, in the world frame.
        :param carla_actor: The carla.Actor to obtain data from.
        :return: List of numpy.array containing the bounding box points in the world frame.
        """
        
        try:
            bounding_box = carla_actor.bounding_box
        except AttributeError:
            raise AttributeError("There is no bounding_box attribute, in 0.9.10 only Pedestrian and Vehicles have this attribute, please check the input...")

        bounding_box_locations = bounding_box.get_world_vertices(carla_actor.get_transform())
        return [CarlaUtils.vector3d_to_numpy(location) for location in bounding_box_locations]

    @staticmethod
    def determine_object_type(carla_actor, allowed_semantic_tags):
        """
        Check for identification as one of the accepted types, and mark unidentified otherwise.
        :param carla_actor: The carla.Actor to obtain data from.
        :param allowed_semantic_tags: List of semantic tags which are allowed to be detected by the sensor.
        :return: The object type, or NONE if not in the allowed list.
        """
        
        # Set intersection, except order matters
<<<<<<< HEAD
        print(f"carla_actor {carla_actor}")
        print(f"carla_actor.semantic_tags {carla_actor.semantic_tags}")
=======
        
>>>>>>> 6cef0fca
        for tag in carla_actor.semantic_tags:
            tag_name = CarlaUtils.get_semantic_tag_name(tag)
            if tag_name in allowed_semantic_tags:
                return tag_name
        return "NONE"

    @staticmethod
    def get_semantic_tag_name(tag_id):
        """
        Get the semantic tag name for a given tag ID.
        :param tag_id: The integer tag ID to look up.
        :return: The tag name.
        """
        return CarlaUtils.CarlaCityObjectLabelLookup.get(tag_id, "NONE")

    @staticmethod
    def get_semantic_tag_id(tag_name):
        """
        Get the integer semantic tag ID for a given tag name.
        :param tag_name: The string tag name to look up.
        :return: The tag ID.
        """
        return carla.CityObjectLabel.names.get(tag_name, 0)

    @staticmethod
    def get_transform(sensor_position, sensor_rotation):
        """
        Get a carla.Transform from a position and rotation.
        :param sensor_position: Sensor position vector in CARLA world coordinates, represented as an array of floats.
        :param sensor_rotation: Sensor rotation in degrees, represented as an array of floats.
        :return: carla.Transform object.
        """
        if (isinstance(sensor_position, list) or isinstance(sensor_position, np.ndarray)) and len(sensor_position) >= 3:
            position = CarlaUtils.get_location(sensor_position)
        elif isinstance(sensor_position, carla.Location):
            position = sensor_position
        else:
            raise ValueError("sensor_position must be a list of floats or a carla.Location object.")

        if (isinstance(sensor_rotation, list) or isinstance(sensor_position, np.ndarray)) and len(sensor_rotation) >= 3:
            rotation = CarlaUtils.get_rotation(sensor_rotation)
        elif isinstance(sensor_rotation, carla.Rotation):
            rotation = sensor_rotation
        else:
            raise ValueError("sensor_rotation must be a list of floats or a carla.Rotation object.")

        return carla.Transform(position, rotation)

    @staticmethod
    def get_location(position_vector):
        """
        Get a carla.Location from a position vector.
        :param position_vector: Position vector in CARLA world coordinates, represented as an array of floats.
        :return: carla.Location object.
        """
        return carla.Location(x=position_vector[0], y=position_vector[1], z=position_vector[2])

    @staticmethod
    def get_rotation(rotation_vector):
        """
        Get a carla.Rotation from a rotation vector.
        :param rotation_vector: Rotation vector in degrees, represented as an array of floats.
        :return: carla.Rotation object.
        """
        return carla.Rotation(pitch=rotation_vector[0], yaw=rotation_vector[1], roll=rotation_vector[2])

    @staticmethod
    def get_actor(carla_world, actor_id):
        """
        Get a carla.Actor from an actor ID.
        :param actor_id: The actor ID to look up.
        :return: carla.Actor object.
        """
        if not isinstance(actor_id, int) or actor_id < 0:
            return None

        return carla_world.get_actor(actor_id)<|MERGE_RESOLUTION|>--- conflicted
+++ resolved
@@ -86,12 +86,7 @@
         """
         
         # Set intersection, except order matters
-<<<<<<< HEAD
-        print(f"carla_actor {carla_actor}")
-        print(f"carla_actor.semantic_tags {carla_actor.semantic_tags}")
-=======
         
->>>>>>> 6cef0fca
         for tag in carla_actor.semantic_tags:
             tag_name = CarlaUtils.get_semantic_tag_name(tag)
             if tag_name in allowed_semantic_tags:
