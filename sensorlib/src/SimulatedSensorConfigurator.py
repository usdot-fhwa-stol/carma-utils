# Copyright (C) 2023 LEIDOS.
#
# Licensed under the Apache License, Version 2.0 (the "License"); you may not use this file except in compliance with
# the License. You may obtain a copy of the License at http://www.apache.org/licenses/LICENSE-2.0 Unless required by
# applicable law or agreed to in writing, software distributed under the License is distributed on an "AS IS" BASIS,
# WITHOUT WARRANTIES OR CONDITIONS OF ANY KIND, either express or implied. See the License for the specific language
# governing permissions and limitations under the License.

<<<<<<< HEAD

import glob
import os
import sys

try:
    sys.path.append(glob.glob('~/carla/dist/carla-*%d.%d-%s.egg' % (
        sys.version_info.major,
        sys.version_info.minor,
        'win-amd64' if os.name == 'nt' else 'linux-x86_64'))[0])
except IndexError:
    exit()
=======
from src.util.CarlaLoader import CarlaLoader
CarlaLoader.load_carla_lib("0.9.14")
>>>>>>> 840d5328
import carla





import numpy as np

from src.SemanticLidarSensor import SemanticLidarSensor
from src.collector.SensorDataCollector import SensorDataCollector
from src.noise_models.NoiseModelFactory import NoiseModelFactory
from src.objects.CarlaSensor import CarlaSensorBuilder


class SimulatedSensorConfigurator:
    """
    Interface to build a SimulatedSensor.
    """

    # Static fields
    __infrastructure_sensors = {}
    __client = None
    __carla_world = None

    # ------------------------------------------------------------------------------
    # SimulatedSensor Management Interface
    # ------------------------------------------------------------------------------

    @staticmethod
    def register_simulated_semantic_lidar_sensor(simulated_sensor_config, carla_sensor_config, noise_model_config,
<<<<<<< HEAD
                                                 carla_host, carla_port, sensor_transform, infrastructure_id=-1,
                                                 parent_actor=None):
=======
                                                 carla_host, carla_port,
                                                 sensor_transform, infrastructure_id=-1, parent_actor=None):
>>>>>>> 840d5328
        """
        Builds a SemanticLidarSensor from a CARLA Semantic LIDAR Sensor.

        :param simulated_sensor_config: The configuration for the simulated sensor.
        :param carla_sensor_config: The configuration for the CARLA sensor.
        :param noise_model_config: The configuration for the noise model.
<<<<<<< HEAD
        :param carla_host: The CARLA host.
        :param carla_port: The CARLA host port.
=======
        :param carla_host: CARLA host.
        :param carla_port: CARLA host port.
>>>>>>> 840d5328
        :param sensor_transform: The transform of the sensor.
        :param infrastructure_id: The ID of the infrastructure. Any existing sensor with this ID is overwritten
                        in the registry, but references to the sensor are not invalidated. Negative value or
                        None forces auto-assignment.
        :param parent_actor: The parent actor of the sensor (optional).
        :return: A registered SemanticLidarSensor.
        """

        carla_world = SimulatedSensorConfigurator.__get_initialized_carla_world(carla_host, carla_port)

        # Retrieve the CARLA sensor
        blueprint_library = carla_world.get_blueprint_library()
        sensor_bp = SimulatedSensorConfigurator.__generate_lidar_bp(blueprint_library, carla_sensor_config)
        carla_sensor = carla_world.spawn_actor(sensor_bp, sensor_transform, attach_to=parent_actor)

        # Build internal objects
        sensor = CarlaSensorBuilder.build_sensor(carla_sensor)
        data_collector = SensorDataCollector(carla_world, carla_sensor)
        noise_model = NoiseModelFactory.get_noise_model(noise_model_config["noise_model_name"], noise_model_config)

        # Determine the infrastructure ID
        if infrastructure_id is None or infrastructure_id < 0:
            infrastructure_id = np.max(list(SimulatedSensorConfigurator.__infrastructure_sensors.keys())) + 1

        # Construct the SimulatedSensor
        simulated_sensor = SemanticLidarSensor(infrastructure_id, simulated_sensor_config, carla_sensor_config,
                                               carla_world, sensor,
                                               data_collector, noise_model)

        # Register the sensor for fast retrieval
        SimulatedSensorConfigurator.__infrastructure_sensors[infrastructure_id] = simulated_sensor

        return simulated_sensor

    @staticmethod
    def get_simulated_sensor(infrastructure_id):
        """Retrieve a SimulatedSensor."""
        return SimulatedSensorConfigurator.__infrastructure_sensors.get(infrastructure_id)

    # ------------------------------------------------------------------------------
    # Helper Functions
    # ------------------------------------------------------------------------------

    @staticmethod
    def __get_initialized_carla_world(carla_host, carla_port):
        """Initialize the CARLA connection, which only needs to be done once."""

        if SimulatedSensorConfigurator.__client is None:
<<<<<<< HEAD
            SimulatedSensorConfigurator.__client = carla.Client(
                carla_host,
                carla_port)
=======
            SimulatedSensorConfigurator.__client = carla.Client("localhost", 2000)
            # SimulatedSensorConfigurator.__client = carla.Client(carla_host, carla_port)
>>>>>>> 840d5328
            SimulatedSensorConfigurator.__client.set_timeout(2.0)
            SimulatedSensorConfigurator.__carla_world = SimulatedSensorConfigurator.__client.get_world()

        return SimulatedSensorConfigurator.__carla_world

    @staticmethod
    def __generate_lidar_bp(blueprint_library, carla_sensor_config):
        """Build the CARLA blueprint necessary for CARLA sensor construction."""
        lidar_bp = blueprint_library.find("sensor.lidar.ray_cast_semantic")
        lidar_bp.set_attribute("upper_fov", str(carla_sensor_config["upper_fov"]))
        lidar_bp.set_attribute("lower_fov", str(carla_sensor_config["lower_fov"]))
        lidar_bp.set_attribute("channels", str(carla_sensor_config["channels"]))
        lidar_bp.set_attribute("range", str(carla_sensor_config["range"]))
        lidar_bp.set_attribute("rotation_frequency", str(1.0 / carla_sensor_config["rotation_period"]))
        lidar_bp.set_attribute("points_per_second", str(carla_sensor_config["points_per_second"]))
        return lidar_bp<|MERGE_RESOLUTION|>--- conflicted
+++ resolved
@@ -6,29 +6,9 @@
 # WITHOUT WARRANTIES OR CONDITIONS OF ANY KIND, either express or implied. See the License for the specific language
 # governing permissions and limitations under the License.
 
-<<<<<<< HEAD
-
-import glob
-import os
-import sys
-
-try:
-    sys.path.append(glob.glob('~/carla/dist/carla-*%d.%d-%s.egg' % (
-        sys.version_info.major,
-        sys.version_info.minor,
-        'win-amd64' if os.name == 'nt' else 'linux-x86_64'))[0])
-except IndexError:
-    exit()
-=======
 from src.util.CarlaLoader import CarlaLoader
 CarlaLoader.load_carla_lib("0.9.14")
->>>>>>> 840d5328
 import carla
-
-
-
-
-
 import numpy as np
 
 from src.SemanticLidarSensor import SemanticLidarSensor
@@ -53,26 +33,15 @@
 
     @staticmethod
     def register_simulated_semantic_lidar_sensor(simulated_sensor_config, carla_sensor_config, noise_model_config,
-<<<<<<< HEAD
-                                                 carla_host, carla_port, sensor_transform, infrastructure_id=-1,
-                                                 parent_actor=None):
-=======
                                                  carla_host, carla_port,
                                                  sensor_transform, infrastructure_id=-1, parent_actor=None):
->>>>>>> 840d5328
         """
         Builds a SemanticLidarSensor from a CARLA Semantic LIDAR Sensor.
-
         :param simulated_sensor_config: The configuration for the simulated sensor.
         :param carla_sensor_config: The configuration for the CARLA sensor.
         :param noise_model_config: The configuration for the noise model.
-<<<<<<< HEAD
         :param carla_host: The CARLA host.
         :param carla_port: The CARLA host port.
-=======
-        :param carla_host: CARLA host.
-        :param carla_port: CARLA host port.
->>>>>>> 840d5328
         :param sensor_transform: The transform of the sensor.
         :param infrastructure_id: The ID of the infrastructure. Any existing sensor with this ID is overwritten
                         in the registry, but references to the sensor are not invalidated. Negative value or
@@ -121,14 +90,8 @@
         """Initialize the CARLA connection, which only needs to be done once."""
 
         if SimulatedSensorConfigurator.__client is None:
-<<<<<<< HEAD
-            SimulatedSensorConfigurator.__client = carla.Client(
-                carla_host,
-                carla_port)
-=======
             SimulatedSensorConfigurator.__client = carla.Client("localhost", 2000)
             # SimulatedSensorConfigurator.__client = carla.Client(carla_host, carla_port)
->>>>>>> 840d5328
             SimulatedSensorConfigurator.__client.set_timeout(2.0)
             SimulatedSensorConfigurator.__carla_world = SimulatedSensorConfigurator.__client.get_world()
 
