# Copyright (C) 2023 LEIDOS.
#
# Licensed under the Apache License, Version 2.0 (the "License"); you may not use this file except in compliance with
# the License. You may obtain a copy of the License at http://www.apache.org/licenses/LICENSE-2.0 Unless required by
# applicable law or agreed to in writing, software distributed under the License is distributed on an "AS IS" BASIS,
# WITHOUT WARRANTIES OR CONDITIONS OF ANY KIND, either express or implied. See the License for the specific language
# governing permissions and limitations under the License.

from collections import deque

from util.CarlaUtils import CarlaUtils


class SensorDataCollector:
    """
    Collects data from the sensor via CARLA's sensor callback feature.

    Hitpiont data specifically from the CARLA Semantic LIDAR Sensor is associated and grouped by actor ID,
    which is beneficial to preserve.

    Hitpoints are stored inside a two-element circular queue, with __data[0] acting as the active object collection
    and _data[1] the collection from the prior scan. As the LIDAR sensor scans, it may periodically activate the
    callback. When this happens, data is appended to that inside the active collection __data[0]. When a new scan is
    detected, the collections are rotated making __data[0] the prior and an empty __data[0] the current.

    New data scans are detected by a reset in the sensor read angle as reported by the simulator.
    """

    def __init__(self, carla_world, carla_sensor):
        self.debug = True
        self.__carla_world = carla_world
        self.__carla_sensor = carla_sensor
        self.__prev_angle = 0.0

        # Time of latest data capture (in seconds)
        self.__timestamp = 0

        # Store current and prior data collections. The current is actively being added to, previous is finalized.
        self.__data = deque([{}, {}], maxlen=2)

        # Register callback to collect data
        self.__carla_sensor.listen(self.__collect_sensor_data)

    def get_carla_lidar_hitpoints(self):
        """
        Prior collection is always complete.

        :return: Timestamp (in seconds), and collected hitpoints from most recent frame (dictionary mapping object ID
            to list of np.array points).
        """
        return self.__timestamp, self.__data[1]

    def __collect_sensor_data(self, semantic_sensor_data):
        """
        Primary function, registered as the callback for the CARLA sensor. This function is called whenever CARLA has
        updated data. Data is collected and added to the active collection. Collections are rotated when current
        collection is complete, as determined by sensor rotation angle.

        :param semantic_sensor_data: Measurement from CARLA, carla.SemanticLidarMeasurement.
        :return: None
        """

        # Update the timestamp (in integer seconds)
        self.__timestamp = int(semantic_sensor_data.timestamp)

        # Check if this data collection belongs to the same data collection run as the previous time step
        sensor_rotation_angle = semantic_sensor_data.horizontal_angle
        if not self.__is_same_data_collection(sensor_rotation_angle):
            # Finalize current collection and append a new collection
            self.__data.appendleft({})

        # Add data to the current collection
<<<<<<< HEAD
        self.__collect_raw_point_data(self.__data[0], raw_sensor_data)
=======
        if (len(semantic_sensor_data.raw_data) == 0):
            return None
        
        self.__collect_raw_point_data(self.__data[0], semantic_sensor_data)
>>>>>>> 6cef0fca

    def __collect_raw_point_data(self, grouped_data, raw_sensor_data):
        """
        Collect the raw hit point data from the measurement.

        :param grouped_data: Current active collection being appended to.
        :param raw_sensor_data: Measurement from CARLA, carla.SemanticLidarMeasurement.
        :return: None
        """

        # Extract geometric hitpoints and group them by actor ID
        # The resulting dictionary maps actor ID to a list of hitpoints
        for detection in raw_sensor_data:
            point = CarlaUtils.vector3d_to_numpy(detection.point)
            if detection.object_idx not in grouped_data:
                grouped_data[detection.object_idx] = [point]
            else:
                grouped_data[detection.object_idx].append(point)

    def __is_same_data_collection(self, sensor_rotation_angle):
        """
        Determine if this data collection belongs to the same data collection run as the previous time step.

        :param sensor_rotation_angle: LIDAR sensor angular position at time of data collection.
        :return: True if new data belongs to current collection, False if it belongs to the next collection.
        """
        is_increasing = sensor_rotation_angle > self.__prev_angle
        self.__prev_angle = sensor_rotation_angle
        return is_increasing<|MERGE_RESOLUTION|>--- conflicted
+++ resolved
@@ -70,14 +70,10 @@
             self.__data.appendleft({})
 
         # Add data to the current collection
-<<<<<<< HEAD
-        self.__collect_raw_point_data(self.__data[0], raw_sensor_data)
-=======
         if (len(semantic_sensor_data.raw_data) == 0):
             return None
         
         self.__collect_raw_point_data(self.__data[0], semantic_sensor_data)
->>>>>>> 6cef0fca
 
     def __collect_raw_point_data(self, grouped_data, raw_sensor_data):
         """
