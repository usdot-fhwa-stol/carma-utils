# Copyright (C) 2023 LEIDOS.
#
# Licensed under the Apache License, Version 2.0 (the "License"); you may not use this file except in compliance with
# the License. You may obtain a copy of the License at http://www.apache.org/licenses/LICENSE-2.0 Unless required by
# applicable law or agreed to in writing, software distributed under the License is distributed on an "AS IS" BASIS,
# WITHOUT WARRANTIES OR CONDITIONS OF ANY KIND, either express or implied. See the License for the specific language
# governing permissions and limitations under the License.

import argparse
import json
import os

import sched
import time
from xmlrpc.server import SimpleXMLRPCServer
import threading

from src.SimulatedSensorConfigurator import SimulatedSensorConfigurator
from src.util.SimulatedSensorUtils import SimulatedSensorUtils

import carla


def scheduled_compute(scheduler, simulated_lidar_sensor, detection_cycle_delay_seconds):
    scheduler.enter(detection_cycle_delay_seconds, 1, scheduled_compute)
    simulated_lidar_sensor.compute_detected_objects()


def main(infrastructure_id, sensor_config, noise_model_config, detection_cycle_delay_seconds,
         carla_host, carla_port,
         start_rpc_server, xmlrpc_server_host, xmlrpc_server_port):
    """
    Instantiate a SimulatedLidarSensor and start an XML-RPC server to provide detected objects.

    The sensor compute loop, in which detected objects are identified, is run continuously in a separate thread with
     a detection_cycle_delay_seconds loop delay.

    Two starting modes are supported:

        1. With start_rpc_server=True an RPC server exposes the `get_detected_objects_json()` function to retrieve
             the list of currently detected objects as a JSON string, and blocks further execution.
        2. Alternatively with start_rpc_server=False, the `get_detected_objects_json()` function may be called
            programmatically on the returned sensor object.

    :param infrastructure_id: Infrastructure ID to assign to the sensor. Negative value forces auto-assignment.
    :param sensor_config: Sensor configuration as either a file name, JSON dictionary, or blank.
                            - If the value is a valid .yaml file name, the file is loaded.
                            - If the value is a JSON dictionary, the dictionary is used directly.
                            - If passed as an empty string, default values are loaded from a configuration file.
    :param noise_model_config: Noise model configuration as either a file name, JSON dictionary, or blank.
                            - If the value is a valid .yaml file name, the file is loaded.
                            - If the value is a JSON dictionary, the dictionary is used directly.
                            - If passed as an empty string, default values are loaded from a configuration file.
    :param detection_cycle_delay_seconds: Delay in sensor computation loop (seconds).
    :param carla_host: CARLA host.
    :param carla_port: CARLA host port.
    :param start_rpc_server: Starts an XML-RPC server if True.
    :param xmlrpc_server_host: Host name for XML-RPC server.
    :param xmlrpc_server_port: Port for XML-RPC server.

    :return: No return if RPC server is running as this blocks execution; The SimulatedLidarSensor object if RPC server
                is not running.
    """
    # Get inputs
    sensor_transform = carla.Transform(carla.Location(x=0.0, y=0.0, z=0.0),
                                       carla.Rotation(pitch=0.0, yaw=0.0, roll=0.0))

    # Retrieve the sensor configuration
    if os.path.exists(sensor_config):
        config = SimulatedSensorUtils.load_config_from_file(sensor_config)
    elif sensor_config is None or sensor_config == "":
        config = SimulatedSensorUtils.load_config_from_file("../config/simulated_sensor_config.yaml")
    else:
        config = json.loads(sensor_config)
    simulated_sensor_config = config["simulated_sensor"]
    carla_sensor_config = config["lidar_sensor"]

    # Retrieve noise model configuration
    if os.path.exists(noise_model_config):
        noise_model_config = SimulatedSensorUtils.load_config_from_file(noise_model_config)
    if noise_model_config is None or noise_model_config == "":
        noise_model_config = SimulatedSensorUtils.load_config_from_file("../config/noise_model_config.yaml")
    else:
        noise_model_config = json.loads(noise_model_config)

    # Build sensor
    simulated_lidar_sensor = SimulatedSensorConfigurator.register_simulated_semantic_lidar_sensor(
        simulated_sensor_config,
        carla_sensor_config,
        noise_model_config,
<<<<<<< HEAD
=======
        carla_host, carla_port,
>>>>>>> 3a70f936
        sensor_transform,
        infrastructure_id,
        None)

    # Compute detected objects continuously using a separate thread
    scheduler = sched.scheduler(time.time, time.sleep)
    scheduler.enter(detection_cycle_delay_seconds, 1, scheduled_compute, (scheduler, simulated_lidar_sensor,
                                                                          detection_cycle_delay_seconds))
    scheduler_thread = threading.Thread(target=scheduler.run)
    print("Starting sensorlib compute.")
    scheduler_thread.start()

    # Create an XML-RPC server
    if start_rpc_server:
        print("Starting sensorlib XML-RPC server.")
        server = SimpleXMLRPCServer((xmlrpc_server_host, xmlrpc_server_port))
        server.register_function(simulated_lidar_sensor.get_detected_objects_json, "get_detected_objects_json")
        server.serve_forever()
    else:
        return simulated_lidar_sensor


if __name__ == "__main__":
    # Parse arguments
    arg_parser = argparse.ArgumentParser(
        description=__doc__)

    arg_parser.add_argument(
        "--id",
        default=-1,
        type=int,
        help="Infrastructure ID to assign to the sensor. Negative value forces auto-assignment. (default: -1)")

    arg_parser.add_argument(
        "--sensor-config",
        default="",
        type=str,
        help="Sensor configuration as JSON dictionary. (default: \"\")")

    arg_parser.add_argument(
        "--noise-model-config",
        default="",
        type=str,
        help="Noise model configuration as JSON dictionary. (default: \"\")")

    arg_parser.add_argument(
        "--detection-cycle-delay-seconds",
        default=0.5,
        type=float,
        help="Delay in continuous sensor processing loop in seconds. (default: 0.5)")

    arg_parser.add_argument(
        "--carla-host",
        default="127.0.0.1",
        type=str,
        help="CARLA host. (default: \"127.0.0.1\")")

    arg_parser.add_argument(
        "--carla-port",
        default="2000",
        type=str,
        help="CARLA host. (default: \"2000\")")

    arg_parser.add_argument(
        "--start-rpc-server",
        default=True,
        type=bool,
        help="Start the XML-RPC server. (default: True)")

    arg_parser.add_argument(
        "--xmlrpc-server-host",
        default="localhost",
        type=str,
        help="XML-RPC server host. (default: \"localhost\")")

    arg_parser.add_argument(
        "--xmlrpc-server-port",
        default=8000,
        type=int,
        help="XML-RPC server port. (default: 8000)")

    args = arg_parser.parse_args()

    main(args.id, args.sensor_config, args.noise_model_config, args.detection_cycle_delay_seconds,
         args.carla_host, args.carla_port,
         args.start_rpc_server, args.xmlrpc_server_host, args.xmlrpc_server_port)<|MERGE_RESOLUTION|>--- conflicted
+++ resolved
@@ -88,10 +88,7 @@
         simulated_sensor_config,
         carla_sensor_config,
         noise_model_config,
-<<<<<<< HEAD
-=======
         carla_host, carla_port,
->>>>>>> 3a70f936
         sensor_transform,
         infrastructure_id,
         None)
