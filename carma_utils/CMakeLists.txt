cmake_minimum_required(VERSION 2.8.3)
project(carma_utils)

## Compile as C++11, supported in ROS Kinetic and newer
add_compile_options(-std=c++11)
set( CMAKE_CXX_FLAGS "${CMAKE_CXX_FLAGS} -Wall")
set( CMAKE_C_FLAGS "${CMAKE_C_FLAGS} -Wall")

## Find catkin macros and libraries
## if COMPONENTS list like find_package(catkin REQUIRED COMPONENTS xyz)
## is used, also find other catkin packages
find_package(catkin REQUIRED COMPONENTS
  roscpp
  std_msgs
  std_srvs
  cav_msgs
  cav_srvs
  message_filters
)

## System dependencies are found with CMake's conventions
find_package(Boost REQUIRED)

###################################
## catkin specific configuration ##
###################################
## The catkin_package macro generates cmake config files for your package
## Declare things to be passed to dependent projects
## INCLUDE_DIRS: uncomment this if your package contains header files
## LIBRARIES: libraries you create in this project that dependent projects also need
## CATKIN_DEPENDS: catkin_packages dependent projects also need
## DEPENDS: system dependencies of this project that dependent projects also need
catkin_package(
  INCLUDE_DIRS include
  LIBRARIES ${PROJECT_NAME}
  CATKIN_DEPENDS roscpp
#  DEPENDS system_lib
)

###########
## Build ##
###########

## Specify additional locations of header files
## Your package locations should be listed before other locations
include_directories(
 include
 ${catkin_INCLUDE_DIRS}
)

## Declare a C++ library
<<<<<<< HEAD
add_library(${PROJECT_NAME} src/${PROJECT_NAME}/CARMANodeHandle.cpp
                            )
=======
add_library(${PROJECT_NAME} 
  src/${PROJECT_NAME}/CARMANodeHandle.cpp
  src/${PROJECT_NAME}/timers/ROSTimer.cpp
  src/${PROJECT_NAME}/timers/ROSTimerFactory.cpp
  src/${PROJECT_NAME}/timers/testing/TestTimer.cpp
  src/${PROJECT_NAME}/timers/testing/TestTimerFactory.cpp
)
>>>>>>> 435806d0
add_dependencies( ${PROJECT_NAME} ${catkin_EXPORTED_TARGETS})
target_link_libraries(${PROJECT_NAME} ${catkin_LIBRARIES})

#############
## Install ##
#############

# all install targets should use catkin DESTINATION variables
# See http://ros.org/doc/api/catkin/html/adv_user_guide/variables.html

## Mark executables and/or libraries for installation
install(TARGETS ${PROJECT_NAME}
  ARCHIVE DESTINATION ${CATKIN_PACKAGE_LIB_DESTINATION}
  LIBRARY DESTINATION ${CATKIN_PACKAGE_LIB_DESTINATION}
  RUNTIME DESTINATION ${CATKIN_PACKAGE_BIN_DESTINATION}
)

## Mark cpp header files for installation
install(DIRECTORY include/${PROJECT_NAME}/
  DESTINATION ${CATKIN_PACKAGE_INCLUDE_DESTINATION}
  
)

#############
## Testing ##
#############

if(CATKIN_ENABLE_TESTING)
  find_package(rostest REQUIRED)
  # Add gtest based cpp test target and link libraries
  add_rostest_gtest(${PROJECT_NAME}_CARMANodeHandle_test test/${PROJECT_NAME}/CARMANodeHandle.test
    test/${PROJECT_NAME}/CARMANodeHandleTest.cpp
    test/${PROJECT_NAME}/timers/TestingTimers.cpp
  )
  target_link_libraries(${PROJECT_NAME}_CARMANodeHandle_test ${PROJECT_NAME} ${catkin_LIBRARIES})
  add_dependencies( ${PROJECT_NAME}_CARMANodeHandle_test ${PROJECT_NAME} ${catkin_EXPORTED_TARGETS})
endif()
<|MERGE_RESOLUTION|>--- conflicted
+++ resolved
@@ -49,10 +49,6 @@
 )
 
 ## Declare a C++ library
-<<<<<<< HEAD
-add_library(${PROJECT_NAME} src/${PROJECT_NAME}/CARMANodeHandle.cpp
-                            )
-=======
 add_library(${PROJECT_NAME} 
   src/${PROJECT_NAME}/CARMANodeHandle.cpp
   src/${PROJECT_NAME}/timers/ROSTimer.cpp
@@ -60,7 +56,6 @@
   src/${PROJECT_NAME}/timers/testing/TestTimer.cpp
   src/${PROJECT_NAME}/timers/testing/TestTimerFactory.cpp
 )
->>>>>>> 435806d0
 add_dependencies( ${PROJECT_NAME} ${catkin_EXPORTED_TARGETS})
 target_link_libraries(${PROJECT_NAME} ${catkin_LIBRARIES})
 
