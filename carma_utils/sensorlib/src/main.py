# Copyright (C) 2023 LEIDOS.
#
# Licensed under the Apache License, Version 2.0 (the "License"); you may not use this file except in compliance with
# the License. You may obtain a copy of the License at http://www.apache.org/licenses/LICENSE-2.0 Unless required by
# applicable law or agreed to in writing, software distributed under the License is distributed on an "AS IS" BASIS,
# WITHOUT WARRANTIES OR CONDITIONS OF ANY KIND, either express or implied. See the License for the specific language
# governing permissions and limitations under the License.

import argparse
import json

import sched
import time
from xmlrpc.server import SimpleXMLRPCServer
import threading

import sched
import time
from xmlrpc.server import SimpleXMLRPCServer
import threading

import carla

from src.SimulatedSensorConfigurator import SimulatedSensorConfigurator
from src.util.SimulatedSensorUtils import SimulatedSensorUtils

def scheduled_compute():
    scheduler.enter(detection_cycle_delay_seconds, 1, scheduled_compute)
    simulated_lidar_sensor.compute_detected_objects()

if __name__ == "__main__":

    # Parse arguments
    arg_parser = argparse.ArgumentParser(
        description=__doc__)

    arg_parser.add_argument(
        "--id",
        default=-1,
        type=int,
        help="Infrastructure ID to assign to the sensor. Negative value forces auto-assignment. (default: -1)")

    arg_parser.add_argument(
        "--detection-cycle-delay-seconds",
        default=0.5,
        type=float,
        help="Delay in continuous sensor processing loop in seconds. (default: 0.5)")

    arg_parser.add_argument(
        "--sensor-config",
        default="",
        type=str,
        help="Sensor configuration as JSON dictionary. (default: \"\")")

    arg_parser.add_argument(
        "--noise-model-config",
        default="",
        type=str,
        help="Noise model configuration as JSON dictionary. (default: \"\")")

    arg_parser.add_argument(
        "--xmlrpc-server-host",
        default="localhost",
        type=str,
        help="XML-RPC server host. (default: \"localhost\")")

    arg_parser.add_argument(
        "--xmlrpc-server-port",
        default=8000,
        type=int,
        help="XML-RPC server port. (default: 8000)")

    args = arg_parser.parse_args()

    # Get inputs
    infrastructure_id = args.id
    detection_cycle_delay_seconds = args.detection_cycle_delay_seconds
    sensor_transform = carla.Transform(carla.Location(x=0.0, y=0.0, z=0.0),
                                       carla.Rotation(pitch=0.0, yaw=0.0, roll=0.0))

    # Build configuration
    if args.sensor_config == "":
        config = SimulatedSensorUtils.load_config_from_file("../config/simulated_sensor_config.yaml")
    else:
        config = json.loads(args.sensor_config)
    simulated_sensor_config = config["simulated_sensor"]
    carla_sensor_config = config["lidar_sensor"]

    if args.noise_model_config == "":
        noise_model_config = SimulatedSensorUtils.load_config_from_file("../config/noise_model_config.yaml")
    else:
        noise_model_config = json.loads(args.noise_model_config)

    # Build sensor
    simulated_lidar_sensor = SimulatedSensorConfigurator.register_simulated_semantic_lidar_sensor(
        simulated_sensor_config,
        carla_sensor_config,
        noise_model_config,
        infrastructure_id,
        sensor_transform,
        None)

    # Compute detected objects continuously using a separate thread
    scheduler = sched.scheduler(time.time, time.sleep)
<<<<<<< HEAD
    scheduler.enter(detection_cycle_delay_seconds, 1, scheduled_compute)
    scheduler_thread = threading.Thread(target=scheduler.run)
    print("Starting sensorlib compute.")
    scheduler_thread.start()

    # Create an XML-RPC server
    print("Starting sensorlib XML-RPC server.")
=======
    scheduler.enter(detection_cycle_delay_seconds, 1, simulated_lidar_sensor.compute_detected_objects)
    scheduler_thread = threading.Thread(target=scheduler.run)

    # Create an XML-RPC server
    print("starting rpc server")
>>>>>>> 10e6a3ee
    server = SimpleXMLRPCServer((args.xmlrpc_server_host, args.xmlrpc_server_port))
    server.register_function(simulated_lidar_sensor.get_detected_objects_json, "periodic_function")
    server.serve_forever()<|MERGE_RESOLUTION|>--- conflicted
+++ resolved
@@ -14,19 +14,16 @@
 from xmlrpc.server import SimpleXMLRPCServer
 import threading
 
-import sched
-import time
-from xmlrpc.server import SimpleXMLRPCServer
-import threading
-
 import carla
 
 from src.SimulatedSensorConfigurator import SimulatedSensorConfigurator
 from src.util.SimulatedSensorUtils import SimulatedSensorUtils
 
+
 def scheduled_compute():
     scheduler.enter(detection_cycle_delay_seconds, 1, scheduled_compute)
     simulated_lidar_sensor.compute_detected_objects()
+
 
 if __name__ == "__main__":
 
@@ -102,7 +99,6 @@
 
     # Compute detected objects continuously using a separate thread
     scheduler = sched.scheduler(time.time, time.sleep)
-<<<<<<< HEAD
     scheduler.enter(detection_cycle_delay_seconds, 1, scheduled_compute)
     scheduler_thread = threading.Thread(target=scheduler.run)
     print("Starting sensorlib compute.")
@@ -110,13 +106,6 @@
 
     # Create an XML-RPC server
     print("Starting sensorlib XML-RPC server.")
-=======
-    scheduler.enter(detection_cycle_delay_seconds, 1, simulated_lidar_sensor.compute_detected_objects)
-    scheduler_thread = threading.Thread(target=scheduler.run)
-
-    # Create an XML-RPC server
-    print("starting rpc server")
->>>>>>> 10e6a3ee
     server = SimpleXMLRPCServer((args.xmlrpc_server_host, args.xmlrpc_server_port))
     server.register_function(simulated_lidar_sensor.get_detected_objects_json, "periodic_function")
     server.serve_forever()