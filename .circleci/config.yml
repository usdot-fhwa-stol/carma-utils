--- conflicted
+++ resolved
@@ -50,11 +50,7 @@
           name: Pull CARMAMsgs
           command: |
             source ${INIT_ENV}
-<<<<<<< HEAD
-            git clone -b foxy/develop --depth 1 git@github.com:usdot-fhwa-stol/carma-msgs.git src/CARMAMsgs
-=======
             git clone -b develop --depth 1 git@github.com:usdot-fhwa-stol/carma-msgs.git src/CARMAMsgs
->>>>>>> 335ce167
       - run:
           name: Build Driver
           command: |
