--- conflicted
+++ resolved
@@ -18,118 +18,6 @@
 
 # Declare carma package and check ROS version
 find_package(carma_cmake_common REQUIRED)
-<<<<<<< HEAD
-carma_package()
-
-find_package(ros_environment REQUIRED)
-set(ROS_VERSION $ENV{ROS_VERSION})
-
-if(${ROS_VERSION} EQUAL 1)
-
-  ## Find catkin macros and libraries
-  ## if COMPONENTS list like find_package(catkin REQUIRED COMPONENTS xyz)
-  ## is used, also find other catkin packages
-  find_package(catkin REQUIRED COMPONENTS
-    roscpp
-    tf2
-    tf2_ros
-    tf2_geometry_msgs
-  )
-
-  find_package(Eigen3 REQUIRED)
-  find_package(Boost REQUIRED)
-
-
-  catkin_package(
-    INCLUDE_DIRS include
-    LIBRARIES wgs84_utils_library
-    CATKIN_DEPENDS roscpp tf2 tf2_ros tf2_geometry_msgs
-  #  DEPENDS system_lib
-  )
-
-  ###########
-  ## Build ##
-  ###########
-
-  ## Specify additional locations of header files
-  ## Your package locations should be listed before other locations
-  include_directories(
-  include
-    ${catkin_INCLUDE_DIRS}
-    ${EIGEN3_INCLUDE_DIR}
-    ${Boost_INCLUDE_DIRS}
-  )
-
-  file(GLOB_RECURSE headers */*.hpp */*.h)
-
-  add_library(wgs84_utils_library src/wgs84_utils/wgs84_utils.cpp src/wgs84_utils/proj_tools.cpp)
-  target_link_libraries(wgs84_utils_library)
-  add_dependencies(wgs84_utils_library ${catkin_EXPORTED_TARGETS})
-
-
-  #############
-  ## Install ##
-  #############
-
-  ## Mark executables and/or libraries for installation
-  install(TARGETS wgs84_utils_library
-    ARCHIVE DESTINATION ${CATKIN_PACKAGE_LIB_DESTINATION}
-    LIBRARY DESTINATION ${CATKIN_PACKAGE_LIB_DESTINATION}
-    RUNTIME DESTINATION ${CATKIN_PACKAGE_BIN_DESTINATION}
-  )
-
-  ## Mark cpp header files for installation
-  install(DIRECTORY include/${PROJECT_NAME}/
-    DESTINATION ${CATKIN_PACKAGE_INCLUDE_DESTINATION}
-    FILES_MATCHING PATTERN "*.h"
-    PATTERN ".svn" EXCLUDE
-  )
-
-  ##########
-  ## Test ##
-  ##########
-
-  catkin_add_gmock(wgs84_utils_test test/test_main.cpp test/proj_tools_test.cpp)
-
-  target_link_libraries( wgs84_utils_test
-    wgs84_utils_library
-    ${Boost_LIBRARIES} 
-    ${catkin_LIBRARIES}
-  )
-
-else() #ROS2
-
-  find_package(ament_cmake_auto REQUIRED)
-  ament_auto_find_build_dependencies()
-
-  include_directories(
-    include
-  )
-
-  ament_auto_add_library(wgs84_utils_library
-    src/wgs84_utils/wgs84_utils.cpp
-    src/wgs84_utils/proj_tools.cpp
-  )
-
-  ament_export_include_directories(include)
-  ament_export_libraries(wgs84_utils_library)
-
-  # Testing
-  if(BUILD_TESTING) 
-    find_package(ament_lint_auto REQUIRED)
-    ament_lint_auto_find_test_dependencies()
-
-    ament_add_gtest(wgs84_utils_test test/proj_tools_test.cpp test/test_main.cpp)
-    ament_target_dependencies(wgs84_utils_test ${${PROJECT_NAME}_FOUND_TEST_DEPENDS})
-
-    target_link_libraries(wgs84_utils_test wgs84_utils_library)
-
-  endif()
-
-  ament_auto_package()
-
-endif()
-=======
 carma_check_ros_version(2)
 carma_package()
 
@@ -183,4 +71,3 @@
   target_link_libraries(test_wgs84_utils wgs84_utils_library)
 
 endif()
->>>>>>> e05247b0
